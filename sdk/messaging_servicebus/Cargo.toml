[package]
<<<<<<< HEAD
=======
name = "azure_messaging_servicebus"
version = "0.5.0"
description = "Rust wrappers around Microsoft Azure REST APIs - Service Bus crate"
readme = "README.md"
>>>>>>> 84b52214
authors = ["Microsoft Corp."]
description = "Rust wrappers around Microsoft Azure REST APIs - Service Bus crate"
documentation = "https://docs.rs/azure_messaging_servicebus"
homepage = "https://github.com/azure/azure-sdk-for-rust"
license = "MIT"
name = "azure_messaging_servicebus"
readme = "README.md"
repository = "https://github.com/azure/azure-sdk-for-rust"
version = "0.4.0"

categories = ["api-bindings"]
keywords = ["sdk", "azure", "rest", "iot", "cloud"]

edition = "2021"

[dependencies]
<<<<<<< HEAD
async-trait = "0.1"
azure_core = {path = "../core", version = "0.4"}
=======
azure_core = { path = "../core", version = "0.5" }
>>>>>>> 84b52214
base64 = "0.13"
bytes = "1.0"
const_format = "0.2"
digest = "0.10"
fe2o3-amqp = {version = "0.6.1", features = ["transaction"]}
fe2o3-amqp-types = "0.5.1"
hmac = "0.12"
http = "0.2"
log = "0.4"
ring = "0.16"
serde_amqp = "0.4.2"
sha2 = "0.10"
thiserror = "1.0"
time = "0.3.10"
tokio = {version = "1", features = ["time"]}
tokio-util = "0.7.3"
url = "2.2"
urlencoding = "2"
uuid = "1"

[dev-dependencies]
env_logger = "0.9"
futures = "0.3"
tokio = {version = "1.0", features = ["macros", "rt-multi-thread"]}

[features]
default = ["azure_core/enable_reqwest"]
test_e2e = []<|MERGE_RESOLUTION|>--- conflicted
+++ resolved
@@ -1,11 +1,4 @@
 [package]
-<<<<<<< HEAD
-=======
-name = "azure_messaging_servicebus"
-version = "0.5.0"
-description = "Rust wrappers around Microsoft Azure REST APIs - Service Bus crate"
-readme = "README.md"
->>>>>>> 84b52214
 authors = ["Microsoft Corp."]
 description = "Rust wrappers around Microsoft Azure REST APIs - Service Bus crate"
 documentation = "https://docs.rs/azure_messaging_servicebus"
@@ -22,12 +15,8 @@
 edition = "2021"
 
 [dependencies]
-<<<<<<< HEAD
 async-trait = "0.1"
-azure_core = {path = "../core", version = "0.4"}
-=======
-azure_core = { path = "../core", version = "0.5" }
->>>>>>> 84b52214
+azure_core = {path = "../core", version = "0.5"}
 base64 = "0.13"
 bytes = "1.0"
 const_format = "0.2"
